<?php

/**
 * This file is part of the DmishhSettingsBundle package.
 *
 * (c) 2013 Dmitriy Scherbina <http://dmishh.com>
 *
 * For the full copyright and license information, please view the LICENSE
 * file that was distributed with this source code.
 */

namespace Dmishh\Bundle\SettingsBundle\Manager;

use Dmishh\Bundle\SettingsBundle\Entity\Setting;
use Dmishh\Bundle\SettingsBundle\Entity\SettingOwner;
use Dmishh\Bundle\SettingsBundle\Exception\UnknownSettingException;
use Dmishh\Bundle\SettingsBundle\Exception\WrongScopeException;
use Dmishh\Bundle\SettingsBundle\Serializer\SerializerInterface;
use Doctrine\Common\Persistence\ObjectManager;

/**
 * Settings Manager provides settings management and persistence using Doctrine's Object Manager
 *
 * @author Dmitriy Scherbina <http://dmishh.com>
 * @author Artem Zhuravlov
 */
class SettingsManager implements SettingsManagerInterface
{
    /**
     * @var array
     */
    private $globalSettings;

    /**
     * @var array
     */
    private $ownerSettings;

    /**
     * @var \Doctrine\Common\Persistence\ObjectManager
     */
    private $em;

    /**
     * @var \Doctrine\ORM\EntityRepository
     */
    private $repository;

    /**
     * @var array
     */
    private $settingsConfiguration;

    /**
     * @var SerializerInterface
     */
    private $serializer;

    /**
     * @param ObjectManager $em
     * @param array $settingsConfiguration
     * @param SerializerInterface $serializer
     */
    public function __construct(ObjectManager $em, array $settingsConfiguration = array(), SerializerInterface $serializer)
    {
        $this->em = $em;
        $this->repository = $em->getRepository('Dmishh\\Bundle\\SettingsBundle\\Entity\\Setting');
        $this->settingsConfiguration = $settingsConfiguration;
        $this->serializer = $serializer;
    }

    /**
     * {@inheritDoc}
     */
<<<<<<< HEAD
    public function get($name, UserInterface $user = null, $default = null)
=======
    public function get($name, SettingOwner $owner = null)
>>>>>>> bdfc810a
    {
        $this->validateSetting($name, $owner);
        $this->loadSettings($owner);

        $value = null;

        switch ($this->settingsConfiguration[$name]['scope']) {
            case SettingsManagerInterface::SCOPE_GLOBAL:
                $value = $this->globalSettings[$name];
                break;
            case SettingsManagerInterface::SCOPE_ALL:
                $value = $this->globalSettings[$name];
                //Do not break here. Try to fetch the users settings
            case SettingsManagerInterface::SCOPE_USER:
                if ($owner !== null) {
                    if ($this->ownerSettings[$owner->getSettingIdentifier()][$name] !== null) {
                        $value = $this->ownerSettings[$owner->getSettingIdentifier()][$name];
                    }
                }
                break;
        }

        return $value === null ? $default : $value;
    }

    /**
     * {@inheritDoc}
     */
    public function all(SettingOwner $owner = null)
    {
        $this->loadSettings($owner);

        if ($owner === null) {
            return $this->globalSettings;
        } else {
            return $this->ownerSettings[$owner->getSettingIdentifier()];
        }
    }

    /**
     * {@inheritDoc}
     */
    public function set($name, $value, SettingOwner $owner = null)
    {
        $this->setWithoutFlush($name, $value, $owner);

        return $this->flush($name, $owner);
    }

    /**
     * {@inheritDoc}
     */
    public function setMany(array $settings, SettingOwner $owner = null)
    {
        foreach ($settings as $name => $value) {
            $this->setWithoutFlush($name, $value, $owner);
        }

        return $this->flush(array_keys($settings), $owner);
    }

    /**
     * {@inheritDoc}
     */
    public function clear($name, SettingOwner $owner = null)
    {
        return $this->set($name, null, $owner);
    }

    /**
     * Sets setting value to private array. Used for settings' batch saving
     *
     * @param string $name
     * @param mixed $value
     * @param SettingOwner|null $owner
     *
     * @return SettingsManager
     */
    private function setWithoutFlush($name, $value, SettingOwner $owner = null)
    {
        $this->validateSetting($name, $owner);
        $this->loadSettings($owner);

        if ($owner === null) {
            $this->globalSettings[$name] = $value;
        } else {
            $this->ownerSettings[$owner->getSettingIdentifier()][$name] = $value;
        }

        return $this;
    }

    /**
     * Flushes settings defined by $names to database
     *
     * @param string|array $names
     * @param SettingOwner|null $owner
     *
     * @throws \Dmishh\Bundle\SettingsBundle\Exception\UnknownSerializerException
     * @return SettingsManager
     */
    private function flush($names, SettingOwner $owner = null)
    {
        $names = (array)$names;

        $settings = $this->repository->findBy(array('name' => $names, 'ownerId' => $owner === null ? null : $owner->getSettingIdentifier()));
        $findByName = function ($name) use ($settings) {
            $setting = array_filter(
                $settings,
                function (Setting $setting) use ($name) {
                    return $setting->getName() == $name;
                }
            );

            return !empty($setting) ? array_pop($setting) : null;
        };

        /** @var Setting $setting */
        foreach ($this->settingsConfiguration as $name => $configuration) {

            try {
                $value = $this->get($name, $owner);
            } catch (WrongScopeException $e) {
                continue;
            }

            $setting = $findByName($name);

            if (!$setting) {
                $setting = new Setting();
                $setting->setName($name);
                if ($owner !== null) {
                    $setting->setOwnerId($owner->getSettingIdentifier());
                }
                $this->em->persist($setting);
            }

            $setting->setValue($this->serializer->serialize($value));
        }

        $this->em->flush();

        return $this;
    }

    /**
     * Checks that $name is valid setting and it's scope is also valid
     *
     * @param string $name
     * @param SettingOwner $owner
     *
     * @return SettingsManager
     * @throws \Dmishh\Bundle\SettingsBundle\Exception\UnknownSettingException
     * @throws \Dmishh\Bundle\SettingsBundle\Exception\WrongScopeException
     */
    private function validateSetting($name, SettingOwner $owner = null)
    {
        // Name validation
        if (!is_string($name) || !array_key_exists($name, $this->settingsConfiguration)) {
            throw new UnknownSettingException($name);
        }

        // Scope validation
        $scope = $this->settingsConfiguration[$name]['scope'];
        if ($scope !== SettingsManagerInterface::SCOPE_ALL) {
            if ($scope === SettingsManagerInterface::SCOPE_GLOBAL && $owner !== null || $scope === SettingsManagerInterface::SCOPE_USER && $owner === null) {
                throw new WrongScopeException($scope, $name);
            }
        }

        return $this;
    }

    /**
     * Settings lazy loading
     *
     * @param SettingOwner|null $owner
     *
     * @return SettingsManager
     */
    private function loadSettings(SettingOwner $owner = null)
    {
        // Global settings
        if ($this->globalSettings === null) {
            $this->globalSettings = $this->getSettingsFromRepository();
        }

        // User settings
        if ($owner !== null && ($this->ownerSettings === null || !array_key_exists(
                    $owner->getSettingIdentifier(), $this->ownerSettings))) {
            $this->ownerSettings[$owner->getSettingIdentifier()] = $this->getSettingsFromRepository($owner);
        }

        return $this;
    }

    /**
     * Retreives settings from repository
     *
     * @param SettingOwner|null $owner
     *
     * @throws \Dmishh\Bundle\SettingsBundle\Exception\UnknownSerializerException
     * @return array
     */
    private function getSettingsFromRepository(SettingOwner $owner = null)
    {
        $settings = array();

        foreach (array_keys($this->settingsConfiguration) as $name) {
            try {
                $this->validateSetting($name, $owner);
                $settings[$name] = null;
            } catch (WrongScopeException $e) {
                continue;
            }
        }

        /** @var Setting $setting */
        foreach ($this->repository->findBy(array('ownerId' => $owner === null ? null : $owner->getSettingIdentifier())) as $setting) {
            if (array_key_exists($setting->getName(), $settings)) {
                $settings[$setting->getName()] = $this->serializer->unserialize($setting->getValue());
            }
        }

        return $settings;
    }
}<|MERGE_RESOLUTION|>--- conflicted
+++ resolved
@@ -72,11 +72,7 @@
     /**
      * {@inheritDoc}
      */
-<<<<<<< HEAD
-    public function get($name, UserInterface $user = null, $default = null)
-=======
-    public function get($name, SettingOwner $owner = null)
->>>>>>> bdfc810a
+    public function get($name, SettingOwner $owner = null, $default = null)
     {
         $this->validateSetting($name, $owner);
         $this->loadSettings($owner);
